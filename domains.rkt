#lang racket

(require "solver.rkt")
(require "facts.rkt")
(require "generation.rkt")
(require "equations.rkt")
(require "ternary.rkt")
(require "sorting.rkt")
(require "fraction.rkt")

; Definition of all implemented domains.
; Domains come in pairs: domain should be used for training and learning,
; and domain/test should be used for evaluation.
; For now, only equations-ct has any difference between train and test,
; but in the future we'll use the test domains to test for systematic
; generalization (i.e. problems requiring longer solutions, which can be
; obtained by tweaking the difficulty parameter in the generator).

(define EquationsDomain
  (Domain
   "equations"
   generate-problem
   fact-solves-goal?
   d:equations))

(define EquationsTestDomain
  (Domain
   "equations/test"
   generate-problem
   fact-solves-goal?
   d:equations))

; Equations domain where problems come from the Cognitive Tutor logs.
; We take the last 90 templates to be a 'test set', and the
; remaining to be the 'training set' (there are 290 in total).
(define EquationsCTDomain
  (Domain
   "equations-ct"
   (generator-from-templates (take-right cognitive-tutor-templates 90))
   fact-solves-goal?
   d:equations))

; Equations domain where problems come from the Cognitive Tutor logs.
(define EquationsCTTestDomain
  (Domain
   "equations-ct/test"
   (generator-from-templates (drop-right cognitive-tutor-templates 90))
   fact-solves-goal?
   d:equations))

(define TernaryAdditionDomain
  (Domain
   "ternary-addition"
   generate-ternary-addition-problem
   is-ternary-number-simplified?
   d:ternary))

(define TernaryAdditionTestDomain
  (Domain
   "ternary-addition/test"
   generate-ternary-addition-problem
   is-ternary-number-simplified?
   d:ternary))

(define SortingDomain
  (Domain
   "sorting"
   generate-sorting-problem
   is-sorting-list-sorted?
   d:sorting))

<<<<<<< HEAD
(define FractionDomain
  (Domain
   "fraction"
   generate-fraction-problem
   is-fraction-simplified?
   d:fraction))

(define AllDomains
  (list
   EquationsDomain
   EquationsCTTrainDomain
   EquationsCTTestDomain
   TernaryAdditionDomain
   SortingDomain
   FractionDomain
=======
(define SortingTestDomain
  (Domain
   "sorting/test"
   generate-sorting-problem
   is-sorting-list-sorted?
   d:sorting))

(define AllDomains
  (list
   EquationsDomain EquationsTestDomain
   EquationsCTDomain EquationsCTTestDomain
   TernaryAdditionDomain TernaryAdditionTestDomain
   SortingDomain SortingTestDomain
>>>>>>> fbaf93ce
   ))

(define (get-domain-by-name name)
  (or
   (findf (lambda (d) (equal? (Domain-name d) name)) AllDomains)
   (raise-user-error (format "Cannot find domain '~a' ~a"
                             name
                             (map Domain-name AllDomains)))))

; Serialization utils.
; Returns a unique string representing each axiom.
(define (axiom->string a)
  (match a
    [(== 'assumption) "assumption"]
    [(== a:flip-equality) "a:flip-equality"]
    [(== a:commutativity) "a:commutativity"]
    [(== a:subtraction-commutativity) "a:subtraction-commutativity"]
    [(== a:subtraction-same) "a:subtraction-same"]
    [(== a:associativity) "a:associativity"]
    [(== a:binop-eval) "a:binop-eval"]
    [(== a:add-zero) "a:add-zero"]
    [(== a:mul-zero) "a:mul-zero"]
    [(== a:mul-one) "a:mul-one"]
    [(== a:distributivity) "a:distributivity"]
    [(== a:substitute-both-sides) "a:substitute-both-sides"]
    [(== a:op-both-sides) "a:op-both-sides"]
    [(== td:add-consecutive) "td:add-consecutive"]
    [(== td:swap) "td:swap"]
    [(== td:erase-zero) "td:erase-zero"]
    [(== sd:swap) "sd:swap"]
    [(== sd:reverse) "sd:reverse"]
    [(== fd:cancel-common-factor) "fd:cancel-common-factor"]
    [(== fd:factorize) "fd:factorize"]
    [(== fd:merge-two-fractions) "fd:merge-two-fractions"]
    [(== fd:mul-scaling-factor) "fd:mul-scaling-factor"]
    [(== fd:binop-eval) "fd:binop-eval"]
    [(== fd:convert-into-fraction) "fd:convert-into-fraction"]
    [(== fd:commutativity) "fd:commutativity"]
    ))

; Inverts axiom->string.
(define (string->axiom s)
  (match s
    [(== "assumption") 'assumption]
    [(== "a:flip-equality") a:flip-equality]
    [(== "a:commutativity") a:commutativity]
    [(== "a:subtraction-commutativity") a:subtraction-commutativity]
    [(== "a:subtraction-same") a:subtraction-same]
    [(== "a:associativity") a:associativity]
    [(== "a:binop-eval") a:binop-eval]
    [(== "a:add-zero") a:add-zero]
    [(== "a:mul-zero") a:mul-zero]
    [(== "a:mul-one") a:mul-one]
    [(== "a:distributivity") a:distributivity]
    [(== "a:substitute-both-sides") a:substitute-both-sides]
    [(== "a:op-both-sides") a:op-both-sides]
    [(== "td:add-consecutive") td:add-consecutive]
    [(== "td:swap") td:swap]
    [(== "td:erase-zero") td:erase-zero]
    [(== "sd:swap") sd:swap]
    [(== "sd:reverse") sd:reverse]
    [(== "fd:cancel-common-factor") fd:cancel-common-factor]
    [(== "fd:factorize") fd:factorize]
    [(== "fd:merge-two-fractions") fd:merge-two-fractions]
    [(== "fd:mul-scaling-factor") fd:mul-scaling-factor]
    [(== "fd:binop-eval") fd:binop-eval]
    [(== "fd:convert-into-fraction") fd:convert-into-fraction]
    [(== "fd:commutativity") fd:commutativity]
    ))

(provide
 EquationsDomain
 TernaryAdditionDomain
 AllDomains
 get-domain-by-name
 axiom->string
 string->axiom)<|MERGE_RESOLUTION|>--- conflicted
+++ resolved
@@ -69,7 +69,6 @@
    is-sorting-list-sorted?
    d:sorting))
 
-<<<<<<< HEAD
 (define FractionDomain
   (Domain
    "fraction"
@@ -79,27 +78,11 @@
 
 (define AllDomains
   (list
-   EquationsDomain
-   EquationsCTTrainDomain
-   EquationsCTTestDomain
-   TernaryAdditionDomain
-   SortingDomain
-   FractionDomain
-=======
-(define SortingTestDomain
-  (Domain
-   "sorting/test"
-   generate-sorting-problem
-   is-sorting-list-sorted?
-   d:sorting))
-
-(define AllDomains
-  (list
    EquationsDomain EquationsTestDomain
    EquationsCTDomain EquationsCTTestDomain
    TernaryAdditionDomain TernaryAdditionTestDomain
    SortingDomain SortingTestDomain
->>>>>>> fbaf93ce
+   FractionDomain
    ))
 
 (define (get-domain-by-name name)
