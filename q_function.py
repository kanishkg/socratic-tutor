--- conflicted
+++ resolved
@@ -269,11 +269,7 @@
         state_embedding = (state_hn
                            .view(self.lstm_layers, 2, N, self.hidden_dim)[-1]
                            .permute((1, 2, 0)).reshape(N, 2*H))
-<<<<<<< HEAD
         if getattr(self, 'mlp', False):
-=======
-        if hasattr(self, 'mlp'):
->>>>>>> 5ebbf030
             state_embedding = self.emb_mlp1(state_embedding).relu()
             state_embedding = self.emb_mlp2(state_embedding)
 
